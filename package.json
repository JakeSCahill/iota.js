{
  "name": "iota.lib.js",
<<<<<<< HEAD
  "version": "0.3.1",
=======
  "version": "0.3.2",
>>>>>>> 0cc621e3
  "description": "Javascript Library for IOTA",
  "main": "./lib/iota.js",
  "scripts": {
    "build": "gulp",
    "test": "mocha"
  },
  "author": {
    "name": "Dominik Schiener (IOTA Foundation)",
    "website": "https://iota.org"
  },
  "keywords": [
    "iota",
    "tangle",
    "library",
    "browser",
    "javascript",
    "nodejs",
    "API"
  ],
  "license": "MIT",
  "bugs": {
    "url": "https://github.com/iotaledger/iota.lib.js/issues"
  },
  "repository": {
    "type": "git",
    "url": "https://github.com/iotaledger/iota.lib.js.git"
  },
  "dependencies": {
    "async": "^2.4.1",
    "big.js": "^3.1.3",
    "browserify": "^14.4.0",
    "mocha": "^3.4.2",
    "xmlhttprequest": "^1.8.0"
  },
  "devDependencies": {
    "bower": "^1.8.0",
    "browserify": "^14.1.0",
    "chai": "^3.5.0",
    "del": "^2.2.2",
    "gulp": "^3.9.1",
    "gulp-jshint": "^2.0.2",
    "gulp-nsp": "^2.4.2",
    "gulp-rename": "^1.2.2",
    "gulp-replace": "^0.5.4",
    "gulp-uglify": "^2.1.2",
    "jshint": "^2.9.4",
    "mocha": "^3.2.0",
    "vinyl-buffer": "^1.0.0",
    "vinyl-source-stream": "^1.1.0"
  }
}<|MERGE_RESOLUTION|>--- conflicted
+++ resolved
@@ -1,10 +1,6 @@
 {
   "name": "iota.lib.js",
-<<<<<<< HEAD
-  "version": "0.3.1",
-=======
   "version": "0.3.2",
->>>>>>> 0cc621e3
   "description": "Javascript Library for IOTA",
   "main": "./lib/iota.js",
   "scripts": {
