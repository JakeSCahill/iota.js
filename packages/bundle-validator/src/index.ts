--- conflicted
+++ resolved
@@ -74,10 +74,11 @@
         signatureFragments: Trytes[]
     }> = []
 
-<<<<<<< HEAD
     // Addresses of value txs must have last trit == 0.
     if (bundle.some(tx => tx.value !== 0 && trits(tx.address)[HASH_TRITS_SIZE - 1] !== 0)) {
-=======
+        return false
+    }
+
     // currentIndex has to be equal to the index in the array
     if (bundle.some((tx, index) => tx.currentIndex !== index)) {
         return false
@@ -85,7 +86,6 @@
 
     // Txs must have correct lastIndex
     if (bundle.some(tx => tx.lastIndex !== bundle.length - 1)) {
->>>>>>> af6dee20
         return false
     }
 
