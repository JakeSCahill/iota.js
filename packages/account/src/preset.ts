import {
    CDA,
    CDA_CHECKSUM_LENGTH,
    CDAInput,
    CDAParams,
    CDATransfer,
    deserializeCDA,
    deserializeCDAInput,
    isExpired,
    serializeCDAInput,
    verifyCDAParams,
    verifyCDATransfer,
} from '@iota/cda'
import { tritsToTrytes, tritsToValue, TRYTE_WIDTH, trytesToTrits, valueToTrits } from '@iota/converter'
import {
    createAttachToTangle,
    createCheckConsistency,
    createFindTransactions,
    createGetBalances,
    createGetBundlesFromAddresses,
    createGetLatestInclusion,
    createGetTransactionsToApprove,
    createGetTrytes,
    createIsAddressUsed,
    createPrepareTransfers,
    createSendTrytes,
    createStoreAndBroadcast,
    createWereAddressesSpentFrom,
    isAboveMaxDepth,
} from '@iota/core'
import { createHttpClient } from '@iota/http-client'
import { PersistenceBatchTypes } from '@iota/persistence'
import { createPersistenceAdapter } from '@iota/persistence-adapter-level'
import { address as signingAddress, digests, key, subseed } from '@iota/signing'
import {
    address as transactionAddress,
    bundle as bundleHash,
    BUNDLE_LENGTH,
    BUNDLE_OFFSET,
    TRANSACTION_LENGTH,
    transactionHash,
} from '@iota/transaction'
import { asTransactionObject } from '@iota/transaction-converter'
import * as Promise from 'bluebird'
import '../../typed-array'
import { Bundle, Hash, PersistenceDelCommand, Transaction, Trytes } from '../../types'
import {
    AccountPreset,
    AddressGeneration,
    AddressGenerationParams,
    Network,
    NetworkParams,
    SENT_TO_ADDRESS_PREFIX,
    TransactionAttachment,
    TransactionAttachmentParams,
    TransactionAttachmentStartParams,
    TransactionIssuance,
    TransactionIssuanceParams,
} from './account'

export enum Events {
    selectInput = 'selectedInput',
    prepareTransfer = 'preparedTransfer',
    getTransactionsToApprove = 'getTransactionsToApprove',
    attachToTangle = 'attachToTangle',
    broadcast = 'broadcast',
    error = 'error',
}

export interface CDAAccount
    extends AddressGeneration<CDAParams, CDA>,
        TransactionIssuance<CDA, Bundle>,
        TransactionAttachment {}

export function networkAdapter({ provider }: NetworkParams): Network {
    const httpClient = createHttpClient({ provider })
    const getBalances = createGetBalances(httpClient)
    const getTrytes = createGetTrytes(httpClient)
    const getLatestInclusion = createGetLatestInclusion(httpClient)

    return {
        getTrytes: hashes => (hashes.length > 0 ? getTrytes(hashes) : Promise.resolve([])),
        getBalance: (address): Promise<number> => getBalances([address], 100).then(({ balances }) => balances[0]),
        getBalances,
        getConsistency: createCheckConsistency(httpClient),
        getLatestInclusion: hashes => (hashes.length > 0 ? getLatestInclusion(hashes) : Promise.resolve([])),
        getBundlesFromAddresses: createGetBundlesFromAddresses(httpClient, 'lib'),
        findTransactions: createFindTransactions(httpClient),
        sendTrytes: createSendTrytes(httpClient),
        setSettings: httpClient.setSettings,
        getTransactionsToApprove: createGetTransactionsToApprove(httpClient),
        attachToTangle: createAttachToTangle(httpClient),
        storeAndBroadcast: createStoreAndBroadcast(httpClient),
        wereAddressesSpentFrom: createWereAddressesSpentFrom(httpClient, 'lib'),
        isAddressUsed: createIsAddressUsed(httpClient),
    }
}

<<<<<<< HEAD
export function addressGeneration(addressGenerationParams: AddressGenerationParams) {
    const { seed, persistence, timeSource, network, now } = addressGenerationParams
    const prepareTransfers = createPrepareTransfers(undefined, now)
=======
export function addressGeneration(this: any, addressGenerationParams: AddressGenerationParams) {
    const { seed, persistence, timeSource, network } = addressGenerationParams
    const emitter = this // tslint:disable-line
>>>>>>> 0e02b5f0

    function generateCDA(cdaParams: CDAParams): Promise<CDA> {
        if (!cdaParams) {
            throw new Error(
                'Provide an object with conditions for the CDA: { timeoutAt, [multiUse], [exeptectedAmount], [security=2] }'
            )
        }

        const { timeoutAt, expectedAmount, multiUse } = cdaParams

        return Promise.try(() => timeSource().then(currentTime => verifyCDAParams(currentTime, cdaParams)))
            .then(persistence.increment)
            .then(index => {
                const security = cdaParams.security || addressGenerationParams.security
                const address = signingAddress(digests(key(subseed(seed, tritsToValue(index)), security)))
                const addressTrytes = tritsToTrytes(address)

                return network.isAddressUsed(addressTrytes).then(({ isUsed, isSpent, transactions }) => {
                    if (isUsed) {
                        emitter.emit('error', new Error('Dropped used address.'), {
                            address: addressTrytes,
                            isSpent,
                            transactions,
                        })
                        return generateCDA(cdaParams)
                    }

                    const serializedCDA = serializeCDAInput({
                        address,
                        index,
                        security,
                        timeoutAt,
                        multiUse,
                        expectedAmount,
                    })

                    return persistence
                        .put(['0', addressTrytes].join(':'), serializedCDA)
                        .then(() => deserializeCDA(serializedCDA))
                        .then(cda =>
                            prepareTransfers('9'.repeat(81), [
                                {
                                    address: cda.address,
                                    value: 0,
                                },
                            ])
                                .then(trytes => {
                                    const bundleTrits = bundleTrytesToBundleTrits(trytes)
                                    return persistence.put(
                                        ['0', tritsToTrytes(bundleHash(bundleTrits))].join(':'),
                                        bundleTrits
                                    )
                                })
                                .then(() => cda)
                        )
                })
            })
    }

    return { generateCDA }
}

interface CDAInputs {
    inputs: CDAInput[]
    totalBalance: number
}

export function transactionIssuance(
    this: any,
    { seed, deposits, persistence, network, timeSource, now }: TransactionIssuanceParams
) {
    const { getBalance, wereAddressesSpentFrom } = network
    const prepareTransfers = createPrepareTransfers(undefined, now)
    const noChecksum = (address: string) => address.slice(0, -(CDA_CHECKSUM_LENGTH / TRYTE_WIDTH))

    const transactionIssuer = {
        sendToCDA: (cdaTransfer: CDATransfer): Promise<ReadonlyArray<Trytes>> => {
            if (!cdaTransfer) {
                throw new Error(
                    'Provide an object with conditions and value for the CDA transfer: { timeoutAt, [multiUse], [exeptectedAmount], [security=2], value }'
                )
            }

            return (cdaTransfer.multiUse === true
                ? Promise.resolve()
                : persistence
                      .get([SENT_TO_ADDRESS_PREFIX, noChecksum(cdaTransfer.address)].join(':'))
                      .then(() => {
                          throw new Error(
                              `Aborted sending twice to the same address; ${noChecksum(cdaTransfer.address)}`
                          )
                      })
                      .catch(error => {
                          if (!error.notFound) {
                              throw error
                          }
                      })
            ).then(() =>
                wereAddressesSpentFrom([noChecksum(cdaTransfer.address)]).then(([spent]) => {
                    if (spent) {
                        throw new Error(`Aborted sending to spent address; ${noChecksum(cdaTransfer.address)}`)
                    }

                    return Promise.try(() =>
                        persistence
                            .ready()
                            .then(timeSource)
                            .then(currentTime => verifyCDATransfer(currentTime, cdaTransfer))
                    )
                        .then(() => accumulateInputs(cdaTransfer.value))
                        .then(({ inputs, totalBalance }) => {
                            inputs.forEach(input => this.emit(Events.selectInput, { cdaTransfer, input }))
                            const remainder = totalBalance - cdaTransfer.value

                            return generateRemainderAddress(remainder).then(remainderAddress =>
                                prepareTransfers(
                                    seed,
                                    [
                                        {
                                            address: noChecksum(cdaTransfer.address),
                                            value: cdaTransfer.value,
                                        },
                                    ],
                                    {
                                        inputs: inputs.map(input => ({
                                            address: tritsToTrytes(input.address),
                                            keyIndex: tritsToValue(input.index),
                                            security: input.security,
                                            balance: input.balance as number,
                                        })),
                                        remainderAddress,
                                    }
                                )
                                    .tap(trytes => this.emit(Events.prepareTransfer, { cdaTransfer, trytes }))
                                    .tap(trytes =>
                                        persistence.batch([
                                            ...inputs.map(
                                                (input): PersistenceDelCommand<string> => ({
                                                    type: PersistenceBatchTypes.del,
                                                    key: ['0', tritsToTrytes(input.address)].join(':'),
                                                })
                                            ),
                                            {
                                                type: PersistenceBatchTypes.put,
                                                key: [
                                                    '0',
                                                    tritsToTrytes(bundleHash(bundleTrytesToBundleTrits(trytes))),
                                                ].join(':'),
                                                value: bundleTrytesToBundleTrits(trytes),
                                            },
                                            {
                                                type: PersistenceBatchTypes.put,
                                                key: [SENT_TO_ADDRESS_PREFIX, noChecksum(cdaTransfer.address)].join(
                                                    ':'
                                                ),
                                                value: valueToTrits(cdaTransfer.timeoutAt),
                                            },
                                        ])
                                    )
                            )
                        })
                })
            )
        },
    }

    const emitter = this // tslint:disable-line

    function accumulateInputs(
        threshold: number,
        acc: CDAInputs = { inputs: [], totalBalance: 0 },
        buffer: Int8Array[] = []
    ): Promise<CDAInputs> {
        if (deposits.inboundLength() === 0) {
            buffer.forEach(deposits.write)
            acc.inputs.map(serializeCDAInput).forEach(deposits.write)
            throw new Error('Insufficient balance')
        }

        return deposits.read().then(cda =>
            timeSource().then(currentTime => {
                const input = deserializeCDAInput(cda)

                return getBalance(tritsToTrytes(input.address)).then(balance => {
                    //
                    // Input selection Conditions
                    //
                    // The following strategy is blocking execution because it awaits arrival of balance on inputs.
                    // A strategy leading to eventual input selection should be discussed.
                    // Such us inputs are selected prior to inclusion of funding transactions,
                    // and order of funding and withdrawing is not important.
                    // This would allow for _transduction_ of transfers instead of reduction of inputs.
                    //
                    if (balance > 0) {
                        if (input.expectedAmount && balance >= input.expectedAmount) {
                            acc.totalBalance += balance
                            acc.inputs.push({ ...input, balance })
                        } else if (input.multiUse && isExpired(currentTime, input)) {
                            acc.totalBalance += balance
                            acc.inputs.push({ ...input, balance })
                        } else if (!input.multiUse) {
                            acc.totalBalance += balance
                            acc.inputs.push({ ...input, balance })
                        }
                    } else if (input.timeoutAt !== 0 && isExpired(currentTime, input)) {
                        persistence.del(['0', tritsToTrytes(input.address)].join(':'))
                    } else {
                        buffer.push(cda)
                    }

                    return acc.totalBalance >= threshold ? acc : accumulateInputs(threshold, acc, buffer)
                })
            })
        )
    }

    function generateRemainderAddress(remainder: number): Promise<Trytes | undefined> {
        if (remainder === 0) {
            return Promise.resolve(undefined)
        }

        return persistence.increment().then(index => {
            const security = 2
            const remainderAddress = signingAddress(digests(key(subseed(seed, tritsToValue(index)), security)))
            const addressTrytes = tritsToTrytes(remainderAddress)

            return network.isAddressUsed(addressTrytes).then(({ isUsed, isSpent, transactions }) => {
                if (isUsed) {
                    emitter.emit('error', new Error('Dropped used address.'), {
                        address: addressTrytes,
                        isSpent,
                        transactions,
                    })

                    return generateRemainderAddress(remainder)
                }

                return persistence
                    .put(
                        ['0', tritsToTrytes(remainderAddress)].join(':'),
                        serializeCDAInput({
                            address: remainderAddress,
                            index,
                            security,
                            timeoutAt: 0,
                            multiUse: false,
                            expectedAmount: remainder,
                        })
                    )
                    .then(() => tritsToTrytes(remainderAddress))
            })
        })
    }

    return transactionIssuer
}

export function transactionAttachment(this: any, params: TransactionAttachmentParams): TransactionAttachment {
    const { bundles, persistence, network } = params
    const {
        findTransactions,
        storeAndBroadcast,
        getTransactionsToApprove,
        attachToTangle,
        getTrytes,
        getLatestInclusion,
        getConsistency,
    } = network

    let reference: Transaction
    let running = false

    const attachToTangleRoutine = (attachParams: TransactionAttachmentStartParams) => {
        if (!running) {
            return false
        }

        const { depth, minWeightMagnitude, maxDepth, delay } = attachParams

        bundles.read().then(bundle =>
            Promise.resolve({ addresses: [tritsToTrytes(transactionAddress(bundle.slice(-TRANSACTION_LENGTH)))] })
                .then(findTransactions)
                .then(getTrytes)
                .then(pastAttachments =>
                    pastAttachments.filter(
                        trytes =>
                            tritsToTrytes(bundleHash(bundle)) ===
                            trytes.slice(
                                BUNDLE_OFFSET / TRYTE_WIDTH,
                                BUNDLE_OFFSET / TRYTE_WIDTH + BUNDLE_LENGTH / TRYTE_WIDTH
                            )
                    )
                )
                .then(pastAttachments =>
                    pastAttachments.map(trytes => tritsToTrytes(transactionHash(trytesToTrits(trytes))))
                )
                .then(pastAttachmentHashes =>
                    getLatestInclusion(pastAttachmentHashes).tap(inclusionStates => {
                        if (inclusionStates.indexOf(true) > -1) {
                            return persistence.del(['0', tritsToTrytes(bundleHash(bundle))].join(':'))
                        }

                        return Promise.all(pastAttachmentHashes.map(h => getConsistency([h]))).tap(consistencyStates =>
                            consistencyStates.indexOf(true) > -1
                                ? setTimeout(() => bundles.write(bundle), delay)
                                : getTransactionsToApprove(depth, reference ? reference.hash : undefined)
                                      .tap(transactionsToApprove =>
                                          this.emit(Events.getTransactionsToApprove, {
                                              trytes: bundleTritsToBundleTrytes(bundle),
                                              transactionsToApprove,
                                          })
                                      )
                                      .then(
                                          ({
                                              trunkTransaction,
                                              branchTransaction,
                                          }: {
                                              trunkTransaction: Hash
                                              branchTransaction: Hash
                                          }) =>
                                              attachToTangle(
                                                  trunkTransaction,
                                                  branchTransaction,
                                                  minWeightMagnitude,
                                                  bundleTritsToBundleTrytes(bundle)
                                              )
                                      )
                                      .tap(transactions =>
                                          this.emit(
                                              Events.attachToTangle,
                                              transactions.map(t => asTransactionObject(t))
                                          )
                                      )
                                      .then(attachedTrytes => storeAndBroadcast(attachedTrytes))
                                      .tap(attachedTrytes =>
                                          this.emit(Events.broadcast, attachedTrytes.map(t => asTransactionObject(t)))
                                      )
                                      .then(attachedTrytes => attachedTrytes.map(t => asTransactionObject(t)))
                                      .tap(([tail]) => {
                                          if (!reference || !isAboveMaxDepth(reference.attachmentTimestamp, maxDepth)) {
                                              reference = tail
                                          } else {
                                              return getConsistency([tail.hash]).then(consistent => {
                                                  if (!consistent) {
                                                      reference = tail
                                                  }
                                              })
                                          }

                                          setTimeout(() => bundles.write(bundle), delay)
                                      })
                        )
                    })
                )
                .tap(() => setTimeout(() => attachToTangleRoutine(attachParams), 1000))
                .catch(error => {
                    bundles.write(bundle)
                    this.emit(Events.error, error)
                })
        )
    }

    return {
        startAttaching: (startParams: TransactionAttachmentStartParams) => {
            if (running) {
                return
            }

            running = true

            attachToTangleRoutine(startParams)
        },
        stopAttaching: () => {
            if (!running) {
                return
            }

            running = false
        },
    }
}

export function createAccountPreset(test = {}): AccountPreset<CDAParams, CDA, ReadonlyArray<Trytes>> {
    return {
        persistencePath: './',
        persistenceAdapter: createPersistenceAdapter,
        provider: 'http://localhost:14265',
        network: networkAdapter,
        security: 2,
        addressGeneration,
        transactionIssuance,
        transactionAttachment,
        timeSource: () => Promise.resolve(Math.floor(Date.now() / 1000)),
        depth: 3,
        minWeightMagnitude: 9,
        delay: 1000 * 30,
        pollingDelay: 1000 * 30,
        maxDepth: 6,
        test,
    }
}

export const preset = createAccountPreset()

export const testPreset = createAccountPreset({
    now: () => 1,
})

function bundleTritsToBundleTrytes(trits: Int8Array): ReadonlyArray<Trytes> {
    const out = []
    for (let offset = 0; offset < trits.length; offset += TRANSACTION_LENGTH) {
        out.push(tritsToTrytes(trits.slice(offset, offset + TRANSACTION_LENGTH)))
    }
    return out
}

function bundleTrytesToBundleTrits(trytes: ReadonlyArray<Trytes>): Int8Array {
    const out = new Int8Array(trytes.length * TRANSACTION_LENGTH)

    for (let i = 0; i < trytes.length; i++) {
        out.set(trytesToTrits(trytes[i]), i * TRANSACTION_LENGTH)
    }

    return out
}<|MERGE_RESOLUTION|>--- conflicted
+++ resolved
@@ -96,15 +96,10 @@
     }
 }
 
-<<<<<<< HEAD
-export function addressGeneration(addressGenerationParams: AddressGenerationParams) {
+export function addressGeneration(this: any, addressGenerationParams: AddressGenerationParams) {
     const { seed, persistence, timeSource, network, now } = addressGenerationParams
     const prepareTransfers = createPrepareTransfers(undefined, now)
-=======
-export function addressGeneration(this: any, addressGenerationParams: AddressGenerationParams) {
-    const { seed, persistence, timeSource, network } = addressGenerationParams
     const emitter = this // tslint:disable-line
->>>>>>> 0e02b5f0
 
     function generateCDA(cdaParams: CDAParams): Promise<CDA> {
         if (!cdaParams) {
