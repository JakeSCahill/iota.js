import {
    CDA,
    CDA_CHECKSUM_LENGTH,
    CDAInput,
    CDAParams,
    CDATransfer,
    deserializeCDA,
    deserializeCDAInput,
    isExpired,
    serializeCDAInput,
    verifyCDAParams,
    verifyCDATransfer,
} from '@iota/cda'
import { tritsToTrytes, tritsToValue, TRYTE_WIDTH, trytesToTrits } from '@iota/converter'
import {
    createAttachToTangle,
    createCheckConsistency,
    createFindTransactions,
    createGetBalances,
    createGetBundlesFromAddresses,
    createGetLatestInclusion,
    createGetTransactionsToApprove,
    createGetTrytes,
    createPrepareTransfers,
    createSendTrytes,
    createStoreAndBroadcast,
    createWereAddressesSpentFrom,
    isAboveMaxDepth,
} from '@iota/core'
import { createHttpClient } from '@iota/http-client'
import { PersistenceBatchTypes } from '@iota/persistence'
import { createPersistenceAdapter } from '@iota/persistence-adapter-level'
import { address as signingAddress, digests, key, subseed } from '@iota/signing'
import {
    address as transactionAddress,
    bundle as bundleHash,
    BUNDLE_LENGTH,
    BUNDLE_OFFSET,
    TRANSACTION_LENGTH,
    transactionHash,
} from '@iota/transaction'
import { asTransactionObject } from '@iota/transaction-converter'
import * as Promise from 'bluebird'
import '../../typed-array'
import { Bundle, Hash, PersistenceDelCommand, Transaction, Trytes } from '../../types'
import {
    AccountPreset,
    AddressGeneration,
    AddressGenerationParams,
    Network,
    NetworkParams,
    TransactionAttachment,
    TransactionAttachmentParams,
    TransactionAttachmentStartParams,
    TransactionIssuance,
    TransactionIssuanceParams,
} from './account'

export enum Events {
    selectInput = 'selectedInput',
    prepareTransfer = 'preparedTransfer',
    getTransactionsToApprove = 'getTransactionsToApprove',
    attachToTangle = 'attachToTangle',
    broadcast = 'broadcast',
    error = 'error',
}

export interface CDAAccount
    extends AddressGeneration<CDAParams, CDA>,
        TransactionIssuance<CDA, Bundle>,
        TransactionAttachment {}

export function networkAdapter({ provider }: NetworkParams): Network {
    const httpClient = createHttpClient({ provider })
    const getBalances = createGetBalances(httpClient)
    const getTrytes = createGetTrytes(httpClient)
    const getLatestInclusion = createGetLatestInclusion(httpClient)

    return {
        getTrytes: hashes => (hashes.length > 0 ? getTrytes(hashes) : Promise.resolve([])),
        getBalance: (address): Promise<number> => getBalances([address], 100).then(({ balances }) => balances[0]),
        getBalances,
        getConsistency: createCheckConsistency(httpClient),
        getLatestInclusion: hashes => (hashes.length > 0 ? getLatestInclusion(hashes) : Promise.resolve([])),
        getBundlesFromAddresses: createGetBundlesFromAddresses(httpClient, 'lib'),
        findTransactions: createFindTransactions(httpClient),
        sendTrytes: createSendTrytes(httpClient),
        setSettings: httpClient.setSettings,
        getTransactionsToApprove: createGetTransactionsToApprove(httpClient),
        attachToTangle: createAttachToTangle(httpClient),
        storeAndBroadcast: createStoreAndBroadcast(httpClient),
        wereAddressesSpentFrom: createWereAddressesSpentFrom(httpClient, 'lib'),
    }
}

export function addressGeneration(addressGenerationParams: AddressGenerationParams) {
    const { seed, persistence, timeSource } = addressGenerationParams

    return {
        generateCDA(cdaParams: CDAParams) {
            if (!cdaParams) {
                throw new Error(
                    'Provide an object with conditions for the CDA: { timeoutAt, [multiUse], [exeptectedAmount], [security=2] }'
                )
            }

            const { timeoutAt, expectedAmount, multiUse } = cdaParams

            return Promise.try(() => timeSource().then(currentTime => verifyCDAParams(currentTime, cdaParams)))
                .then(persistence.increment)
                .then(index => {
                    const security = cdaParams.security || addressGenerationParams.security
                    const address = signingAddress(digests(key(subseed(seed, tritsToValue(index)), security)))
                    const serializedCDA = serializeCDAInput({
                        address,
                        index,
                        security,
                        timeoutAt,
                        multiUse,
                        expectedAmount,
                    })
                    return persistence
                        .put(['0', tritsToTrytes(address)].join(':'), serializedCDA)
                        .then(() => deserializeCDA(serializedCDA))
                })
        },
    }
}

interface CDAInputs {
    inputs: CDAInput[]
    totalBalance: number
}

export function transactionIssuance(
    this: any,
    { seed, deposits, persistence, network, timeSource, now }: TransactionIssuanceParams
) {
    const { getBalance, wereAddressesSpentFrom } = network
    const prepareTransfers = createPrepareTransfers(undefined, now)
    const noChecksum = (address: string) => address.slice(0, -(CDA_CHECKSUM_LENGTH / TRYTE_WIDTH))

    const transactionIssuer = {
        sendToCDA: (cdaTransfer: CDATransfer): Promise<ReadonlyArray<Trytes>> => {
            if (!cdaTransfer) {
                throw new Error(
                    'Provide an object with conditions and value for the CDA transfer: { timeoutAt, [multiUse], [exeptectedAmount], [security=2], value }'
                )
            }

<<<<<<< HEAD
            return Promise.try(() =>
                persistence
                    .ready()
                    .then(timeSource)
                    .then(currentTime => verifyCDATransfer(currentTime, cdaTransfer))
            )
                .then(() => accumulateInputs(cdaTransfer.value))
                .then(({ inputs, totalBalance }) => {
                    inputs.forEach(input => this.emit(Events.selectInput, { cdaTransfer, input }))
                    const remainder = totalBalance - cdaTransfer.value

                    return generateRemainderAddress(remainder).then(remainderAddress =>
                        prepareTransfers(
                            seed,
                            [
                                {
                                    address: cdaTransfer.address.slice(0, -(CDA_CHECKSUM_LENGTH / TRYTE_WIDTH)),
                                    value: cdaTransfer.value,
                                },
                            ],
                            {
                                inputs: inputs.map(input => ({
                                    address: tritsToTrytes(input.address),
                                    keyIndex: tritsToValue(input.index),
                                    security: input.security,
                                    balance: input.balance as number,
                                })),
                                remainderAddress,
                            }
                        )
                            .tap(trytes => this.emit(Events.prepareTransfer, { cdaTransfer, trytes }))
                            .tap(trytes =>
                                persistence.batch([
                                    ...inputs.map(
                                        (input): PersistenceDelCommand<string> => ({
                                            type: PersistenceBatchTypes.del,
                                            key: ['0', tritsToTrytes(input.address)].join(':'),
                                        })
                                    ),
                                    {
                                        type: PersistenceBatchTypes.put,
                                        key: [
                                            '0',
                                            tritsToTrytes(bundleHash(bundleTrytesToBundleTrits(trytes))),
                                        ].join(':'),
                                        value: bundleTrytesToBundleTrits(trytes),
=======
            return wereAddressesSpentFrom([noChecksum(cdaTransfer.address)]).then(([spent]) => {
                if (spent) {
                    throw new Error(`Aborted sending to spent address; ${noChecksum(cdaTransfer.address)}`)
                }

                return Promise.try(() =>
                    persistence
                        .ready()
                        .then(timeSource)
                        .then(currentTime => verifyCDATransfer(currentTime, cdaTransfer))
                )
                    .then(() => accumulateInputs(cdaTransfer.value))
                    .then(({ inputs, totalBalance }) => {
                        inputs.forEach(input => this.emit(Events.selectInput, { cdaTransfer, input }))
                        const remainder = totalBalance - cdaTransfer.value

                        return generateRemainderAddress(remainder).then(remainderAddress =>
                            prepareTransfers(
                                seed,
                                [
                                    {
                                        address: noChecksum(cdaTransfer.address),
                                        value: cdaTransfer.value,
>>>>>>> 95c0316a
                                    },
                                ],
                                {
                                    inputs: inputs.map(input => ({
                                        address: tritsToTrytes(input.address),
                                        keyIndex: tritsToValue(input.index),
                                        security: input.security,
                                        balance: input.balance as number,
                                    })),
                                    remainderAddress,
                                }
                            )
                                .tap(trytes => this.emit(Events.prepareTransfer, { cdaTransfer, trytes }))
                                .tap(trytes =>
                                    persistence.batch([
                                        ...inputs.map(
                                            (input): PersistenceDelCommand<string> => ({
                                                type: PersistenceBatchTypes.del,
                                                key: ['0', ':', tritsToTrytes(input.address)].join(''),
                                            })
                                        ),
                                        {
                                            type: PersistenceBatchTypes.put,
                                            key: [
                                                '0',
                                                ':',
                                                tritsToTrytes(bundleHash(bundleTrytesToBundleTrits(trytes))),
                                            ].join(''),
                                            value: bundleTrytesToBundleTrits(trytes),
                                        },
                                    ])
                                )
                        )
                    })
            })
        },
    }
    function accumulateInputs(
        threshold: number,
        acc: CDAInputs = { inputs: [], totalBalance: 0 },
        buffer: Int8Array[] = []
    ): Promise<CDAInputs> {
        if (deposits.inboundLength() === 0) {
            buffer.forEach(deposits.write)
            throw new Error('Insufficient balance')
        }

        return deposits.read().then(cda =>
            timeSource().then(currentTime => {
                const input = deserializeCDAInput(cda)

                return getBalance(tritsToTrytes(input.address)).then(balance => {
                    //
                    // Input selection Conditions
                    //
                    // The following strategy is blocking execution because it awaits arrival of balance on inputs.
                    // A strategy leading to eventual input selection should be discussed.
                    // Such us inputs are selected prior to inclusion of funding transactions,
                    // and order of funding and withdrawing is not important.
                    // This would allow for _transduction_ of transfers instead of reduction of inputs.
                    //
                    if (balance > 0) {
                        if (input.expectedAmount && balance >= input.expectedAmount) {
                            acc.totalBalance += balance
                            acc.inputs.push({ ...input, balance })
                        } else if (input.multiUse && isExpired(currentTime, input)) {
                            acc.totalBalance += balance
                            acc.inputs.push({ ...input, balance })
                        } else if (!input.multiUse) {
                            acc.totalBalance += balance
                            acc.inputs.push({ ...input, balance })
                        }
                    } else if (input.timeoutAt !== 0 && isExpired(currentTime, input)) {
                        persistence.del(['0', tritsToTrytes(input.address)].join(':'))
                    } else {
                        buffer.push(cda)
                    }

                    return acc.totalBalance >= threshold ? acc : accumulateInputs(threshold, acc, buffer)
                })
            })
        )
    }

    function generateRemainderAddress(remainder: number): Promise<Trytes | undefined> {
        if (remainder === 0) {
            return Promise.resolve(undefined)
        }

        return persistence.increment().then(index => {
            const security = 2
            const remainderAddress = signingAddress(digests(key(subseed(seed, tritsToValue(index)), security)))

            return persistence
                .put(
                    ['0', tritsToTrytes(remainderAddress)].join(':'),
                    serializeCDAInput({
                        address: remainderAddress,
                        index,
                        security,
                        timeoutAt: 0,
                        multiUse: false,
                        expectedAmount: remainder,
                    })
                )
                .then(() => tritsToTrytes(remainderAddress))
        })
    }

    return transactionIssuer
}

export function transactionAttachment(this: any, params: TransactionAttachmentParams): TransactionAttachment {
    const { bundles, persistence, network } = params
    const {
        findTransactions,
        storeAndBroadcast,
        getTransactionsToApprove,
        attachToTangle,
        getTrytes,
        getLatestInclusion,
        getConsistency,
    } = network

    let reference: Transaction
    let running = false

    const attachToTangleRoutine = (attachParams: TransactionAttachmentStartParams) => {
        if (!running) {
            return false
        }

        const { depth, minWeightMagnitude, maxDepth, delay } = attachParams

        bundles.read().then(bundle =>
            Promise.resolve({ addresses: [tritsToTrytes(transactionAddress(bundle.slice(-TRANSACTION_LENGTH)))] })
                .then(findTransactions)
                .then(getTrytes)
                .then(pastAttachments =>
                    pastAttachments.filter(
                        trytes =>
                            tritsToTrytes(bundleHash(bundle)) ===
                            trytes.slice(
                                BUNDLE_OFFSET / TRYTE_WIDTH,
                                BUNDLE_OFFSET / TRYTE_WIDTH + BUNDLE_LENGTH / TRYTE_WIDTH
                            )
                    )
                )
                .then(pastAttachments =>
                    pastAttachments.map(trytes => tritsToTrytes(transactionHash(trytesToTrits(trytes))))
                )
                .then(pastAttachmentHashes =>
                    getLatestInclusion(pastAttachmentHashes).tap(inclusionStates => {
                        if (inclusionStates.indexOf(true) > -1) {
                            return persistence.del(['0', tritsToTrytes(bundleHash(bundle))].join(':'))
                        }

                        return Promise.all(pastAttachmentHashes.map(h => getConsistency([h]))).tap(consistencyStates =>
                            consistencyStates.indexOf(true) > -1
                                ? setTimeout(() => bundles.write(bundle), delay)
                                : getTransactionsToApprove(depth, reference ? reference.hash : undefined)
                                      .tap(transactionsToApprove =>
                                          this.emit(Events.getTransactionsToApprove, {
                                              trytes: bundleTritsToBundleTrytes(bundle),
                                              transactionsToApprove,
                                          })
                                      )
                                      .then(
                                          ({
                                              trunkTransaction,
                                              branchTransaction,
                                          }: {
                                              trunkTransaction: Hash
                                              branchTransaction: Hash
                                          }) =>
                                              attachToTangle(
                                                  trunkTransaction,
                                                  branchTransaction,
                                                  minWeightMagnitude,
                                                  bundleTritsToBundleTrytes(bundle)
                                              )
                                      )
                                      .tap(transactions =>
                                          this.emit(
                                              Events.attachToTangle,
                                              transactions.map(t => asTransactionObject(t))
                                          )
                                      )
                                      .then(attachedTrytes => storeAndBroadcast(attachedTrytes))
                                      .tap(attachedTrytes =>
                                          this.emit(Events.broadcast, attachedTrytes.map(t => asTransactionObject(t)))
                                      )
                                      .then(attachedTrytes => attachedTrytes.map(t => asTransactionObject(t)))
                                      .tap(([tail]) => {
                                          if (!reference || !isAboveMaxDepth(reference.attachmentTimestamp, maxDepth)) {
                                              reference = tail
                                          } else {
                                              return getConsistency([tail.hash]).then(consistent => {
                                                  if (!consistent) {
                                                      reference = tail
                                                  }
                                              })
                                          }

                                          setTimeout(() => bundles.write(bundle), delay)
                                      })
                        )
                    })
                )
                .tap(() => setTimeout(() => attachToTangleRoutine(attachParams), 1000))
                .catch(error => {
                    bundles.write(bundle)
                    this.emit(Events.error, error)
                })
        )
    }

    return {
        startAttaching: (startParams: TransactionAttachmentStartParams) => {
            if (running) {
                return
            }

            running = true

            attachToTangleRoutine(startParams)
        },
        stopAttaching: () => {
            if (!running) {
                return
            }

            running = false
        },
    }
}

export function createAccountPreset(test = {}): AccountPreset<CDAParams, CDA, ReadonlyArray<Trytes>> {
    return {
        persistencePath: './',
        persistenceAdapter: createPersistenceAdapter,
        provider: 'http://localhost:14265',
        network: networkAdapter,
        security: 2,
        addressGeneration,
        transactionIssuance,
        transactionAttachment,
        timeSource: () => Promise.resolve(Math.floor(Date.now() / 1000)),
        depth: 3,
        minWeightMagnitude: 9,
        delay: 1000 * 30,
        pollingDelay: 1000 * 30,
        maxDepth: 6,
        test,
    }
}

export const preset = createAccountPreset()

export const testPreset = createAccountPreset({
    now: () => 1,
})

function bundleTritsToBundleTrytes(trits: Int8Array): ReadonlyArray<Trytes> {
    const out = []
    for (let offset = 0; offset < trits.length; offset += TRANSACTION_LENGTH) {
        out.push(tritsToTrytes(trits.slice(offset, offset + TRANSACTION_LENGTH)))
    }
    return out
}

function bundleTrytesToBundleTrits(trytes: ReadonlyArray<Trytes>): Int8Array {
    const out = new Int8Array(trytes.length * TRANSACTION_LENGTH)

    for (let i = 0; i < trytes.length; i++) {
        out.set(trytesToTrits(trytes[i]), i * TRANSACTION_LENGTH)
    }

    return out
}<|MERGE_RESOLUTION|>--- conflicted
+++ resolved
@@ -148,54 +148,6 @@
                 )
             }
 
-<<<<<<< HEAD
-            return Promise.try(() =>
-                persistence
-                    .ready()
-                    .then(timeSource)
-                    .then(currentTime => verifyCDATransfer(currentTime, cdaTransfer))
-            )
-                .then(() => accumulateInputs(cdaTransfer.value))
-                .then(({ inputs, totalBalance }) => {
-                    inputs.forEach(input => this.emit(Events.selectInput, { cdaTransfer, input }))
-                    const remainder = totalBalance - cdaTransfer.value
-
-                    return generateRemainderAddress(remainder).then(remainderAddress =>
-                        prepareTransfers(
-                            seed,
-                            [
-                                {
-                                    address: cdaTransfer.address.slice(0, -(CDA_CHECKSUM_LENGTH / TRYTE_WIDTH)),
-                                    value: cdaTransfer.value,
-                                },
-                            ],
-                            {
-                                inputs: inputs.map(input => ({
-                                    address: tritsToTrytes(input.address),
-                                    keyIndex: tritsToValue(input.index),
-                                    security: input.security,
-                                    balance: input.balance as number,
-                                })),
-                                remainderAddress,
-                            }
-                        )
-                            .tap(trytes => this.emit(Events.prepareTransfer, { cdaTransfer, trytes }))
-                            .tap(trytes =>
-                                persistence.batch([
-                                    ...inputs.map(
-                                        (input): PersistenceDelCommand<string> => ({
-                                            type: PersistenceBatchTypes.del,
-                                            key: ['0', tritsToTrytes(input.address)].join(':'),
-                                        })
-                                    ),
-                                    {
-                                        type: PersistenceBatchTypes.put,
-                                        key: [
-                                            '0',
-                                            tritsToTrytes(bundleHash(bundleTrytesToBundleTrits(trytes))),
-                                        ].join(':'),
-                                        value: bundleTrytesToBundleTrits(trytes),
-=======
             return wereAddressesSpentFrom([noChecksum(cdaTransfer.address)]).then(([spent]) => {
                 if (spent) {
                     throw new Error(`Aborted sending to spent address; ${noChecksum(cdaTransfer.address)}`)
@@ -219,7 +171,6 @@
                                     {
                                         address: noChecksum(cdaTransfer.address),
                                         value: cdaTransfer.value,
->>>>>>> 95c0316a
                                     },
                                 ],
                                 {
@@ -238,16 +189,15 @@
                                         ...inputs.map(
                                             (input): PersistenceDelCommand<string> => ({
                                                 type: PersistenceBatchTypes.del,
-                                                key: ['0', ':', tritsToTrytes(input.address)].join(''),
+                                                key: ['0', tritsToTrytes(input.address)].join(':'),
                                             })
                                         ),
                                         {
                                             type: PersistenceBatchTypes.put,
                                             key: [
                                                 '0',
-                                                ':',
                                                 tritsToTrytes(bundleHash(bundleTrytesToBundleTrits(trytes))),
-                                            ].join(''),
+                                            ].join(':'),
                                             value: bundleTrytesToBundleTrits(trytes),
                                         },
                                     ])
